<<<<<<< HEAD
import heapq
import numpy as np
import sys
import math
from abc import ABC, abstractmethod
from conllutils import HEAD, DEPREL
from collections import defaultdict
from functools import total_ordering
from io import TextIOWrapper
import gzip
import lzma

@total_ordering
class Metric(ABC):

    def __init__(self):
        self.total = 0
        self.correct = 0

    @abstractmethod
    def __call__(self, gold, parsed):
        raise NotImplementedError()

    @property
    def value(self):
        return float(self.correct) / self.total

    def __repr__(self):
        return f"{self.__class__.__name__}: {self.value:.4f}"

    def __eq__(self, other):
        return self.value == other.value

    def __lt__(self, other):
        return self.value < other.value

class UAS(Metric):

    def __init__(self):
        super().__init__()

    def __call__(self, gold, parsed):
        for n in range(len(gold)):
            if gold[HEAD][n] == parsed[HEAD][n]:
                self.correct += 1
            self.total += 1

class LAS(Metric):

    def __init__(self):
        super().__init__()

    def __call__(self, gold, parsed):
        for n in range(len(gold)):
            if gold[HEAD][n] == parsed[HEAD][n] and gold[DEPREL][n] == parsed[DEPREL][n]:
                self.correct += 1
            self.total += 1

class EMS(Metric):

    def __init__(self):
        super().__init__()

    def __call__(self, gold, parsed):
        self.total += 1
        for n in range(len(gold)):
            if gold[HEAD][n] != parsed[HEAD][n] or gold[DEPREL][n] != parsed[DEPREL][n]:
                return
        self.correct += 1

def is_projective(heads):
    n_len = heads.shape[0]
    for i in range(n_len):
        if heads[i] < 0:
            continue
        for j in range(i + 1, n_len):
            if heads[j] < 0:
                continue
            edge1_0 = min(i, heads[i])
            edge1_1 = max(i, heads[i])
            edge2_0 = min(j, heads[j])
            edge2_1 = max(j, heads[j])
            if edge1_0 == edge2_0:
                if edge1_1 == edge2_1:
                    return False
                else:
                    continue
            if edge1_0 < edge2_0 and not (edge2_0 >= edge1_1 or edge2_1 <= edge1_1):
                return False
            if edge1_0 > edge2_0 and not (edge1_0 >= edge2_1 or edge1_1 <= edge2_1):
                return False
    return True

@total_ordering
class _edge(object):

    def __init__(self, start, end, weight):
        self.start = start
        self.end = end
        self.weight = weight

    def __eq__(self, other):
        return (self.weight, self.start, self.end) == (other.weight, other.start, other.end)

    def __lt__(self, other):
        return (-self.weight, self.start, self.end) < (-other.weight, other.start, other.end)

    def __repr__(self):
        return str((self.start, self.end, self.weight))
=======
import sys
import math
import heapq
from collections import defaultdict
from functools import total_ordering
import numpy as np
>>>>>>> c44c4861

def tarjan(scores, heads=None):

    def _push(queue, elm):
        heapq.heappush(queue, elm)

    def _pop(queue):
        if len(queue) == 0:
            return None
        return heapq.heappop(queue)

    def _find_disjoint_sets(trees, elm):
        if trees[elm] != elm:
            trees[elm] = _find_disjoint_sets(trees, trees[elm])
        return trees[elm]

    def _union_disjoint_sets(trees, set1, set2):
        trees[set2] = set1

    def _invert_max_branching(node, h, visited, inverted):
        visited[node] = True
        for v in h[node]:
            if visited[v]:
                continue
            inverted[v - 1] = node
            _invert_max_branching(v, h, visited, inverted)

    nr, _ = scores.shape

    roots = list(range(1, nr))
    rset = [0]

    q = np.empty(nr, dtype=np.object)
    enter = np.empty(nr, dtype=np.object)

    min = np.arange(nr, dtype=np.int)
    s = np.arange(nr, dtype=np.int)
    w = np.arange(nr, dtype=np.int)

    h = defaultdict(list)

    for node in range(1, nr):
        q[node] = []
        for i in range(nr):
            if i != node:
                _push(q[node], _edge(i, node, scores[i, node]))

    while roots:
        scc_to = roots.pop()
        max_in_edge = _pop(q[scc_to])

        if max_in_edge is None:
            rset.append(scc_to)
            continue

        scc_from = _find_disjoint_sets(s, max_in_edge.start)
        if scc_from == scc_to:
            roots.append(scc_to)
            continue

        h[max_in_edge.start].append(max_in_edge.end)

        wss_from = _find_disjoint_sets(w, max_in_edge.start)
        wss_to = _find_disjoint_sets(w, max_in_edge.end)
        if wss_from != wss_to:
            _union_disjoint_sets(w, wss_from, wss_to)
            enter[scc_to] = max_in_edge
            continue

        min_weight = np.inf
        min_scc = -1
        tmp = max_in_edge
        while tmp is not None:
            if tmp.weight < min_weight:
                min_weight = tmp.weight
                min_scc = _find_disjoint_sets(s, tmp.end)
            tmp = enter[_find_disjoint_sets(s, tmp.start)]

        inc = min_weight - max_in_edge.weight
        for e in q[scc_to]:
            e.weight += inc

        min[scc_to] = min[min_scc]

        tmp = enter[scc_from]
        while tmp is not None:
            inc = min_weight - tmp.weight
            tmp_scc_to = _find_disjoint_sets(s, tmp.end)
            for e in q[tmp_scc_to]:
                e.weight += inc
                _push(q[scc_to], e)

            _union_disjoint_sets(s, scc_to, tmp_scc_to)
            q[tmp_scc_to] = None
            tmp = enter[_find_disjoint_sets(s, tmp.start)]

        roots.append(scc_to)

    visited = np.zeros(nr, dtype=np.bool)
    if heads is None:
        heads = np.full(nr - 1, -1, dtype=np.int)
    for scc in rset:
        _invert_max_branching(min[scc], h, visited, heads)

    return heads

@total_ordering
class _edge(object):

    def __init__(self, start, end, weight):
        self.start = start
        self.end = end
        self.weight = weight

    def __eq__(self, other):
        return (self.weight, self.start, self.end) == (other.weight, other.start, other.end)

    def __lt__(self, other):
        return -self.weight < -other.weight

class progressbar(object):

    def __init__(self, total, width=50, bar=".", end="\n"):
        self.total = total
        self.value = 0
        self.width = width
        self.bar = bar
        self.end = end

    def _bar(self):
        return math.floor((self.value / float(self.total)) * self.width)

    def update(self, dif=1):
        prev = self._bar()
        self.value += dif
        next = self._bar()
        while prev < next:
            print(self.bar, end="")
            sys.stdout.flush()
            prev += 1
    
    def reset(self, value=0, total=None):
        self.value = value
        if total is not None:
            self.total = total

    def finish(self):
        print(self.end, end="")
        sys.stdout.flush()<|MERGE_RESOLUTION|>--- conflicted
+++ resolved
@@ -1,121 +1,9 @@
-<<<<<<< HEAD
-import heapq
-import numpy as np
-import sys
-import math
-from abc import ABC, abstractmethod
-from conllutils import HEAD, DEPREL
-from collections import defaultdict
-from functools import total_ordering
-from io import TextIOWrapper
-import gzip
-import lzma
-
-@total_ordering
-class Metric(ABC):
-
-    def __init__(self):
-        self.total = 0
-        self.correct = 0
-
-    @abstractmethod
-    def __call__(self, gold, parsed):
-        raise NotImplementedError()
-
-    @property
-    def value(self):
-        return float(self.correct) / self.total
-
-    def __repr__(self):
-        return f"{self.__class__.__name__}: {self.value:.4f}"
-
-    def __eq__(self, other):
-        return self.value == other.value
-
-    def __lt__(self, other):
-        return self.value < other.value
-
-class UAS(Metric):
-
-    def __init__(self):
-        super().__init__()
-
-    def __call__(self, gold, parsed):
-        for n in range(len(gold)):
-            if gold[HEAD][n] == parsed[HEAD][n]:
-                self.correct += 1
-            self.total += 1
-
-class LAS(Metric):
-
-    def __init__(self):
-        super().__init__()
-
-    def __call__(self, gold, parsed):
-        for n in range(len(gold)):
-            if gold[HEAD][n] == parsed[HEAD][n] and gold[DEPREL][n] == parsed[DEPREL][n]:
-                self.correct += 1
-            self.total += 1
-
-class EMS(Metric):
-
-    def __init__(self):
-        super().__init__()
-
-    def __call__(self, gold, parsed):
-        self.total += 1
-        for n in range(len(gold)):
-            if gold[HEAD][n] != parsed[HEAD][n] or gold[DEPREL][n] != parsed[DEPREL][n]:
-                return
-        self.correct += 1
-
-def is_projective(heads):
-    n_len = heads.shape[0]
-    for i in range(n_len):
-        if heads[i] < 0:
-            continue
-        for j in range(i + 1, n_len):
-            if heads[j] < 0:
-                continue
-            edge1_0 = min(i, heads[i])
-            edge1_1 = max(i, heads[i])
-            edge2_0 = min(j, heads[j])
-            edge2_1 = max(j, heads[j])
-            if edge1_0 == edge2_0:
-                if edge1_1 == edge2_1:
-                    return False
-                else:
-                    continue
-            if edge1_0 < edge2_0 and not (edge2_0 >= edge1_1 or edge2_1 <= edge1_1):
-                return False
-            if edge1_0 > edge2_0 and not (edge1_0 >= edge2_1 or edge1_1 <= edge2_1):
-                return False
-    return True
-
-@total_ordering
-class _edge(object):
-
-    def __init__(self, start, end, weight):
-        self.start = start
-        self.end = end
-        self.weight = weight
-
-    def __eq__(self, other):
-        return (self.weight, self.start, self.end) == (other.weight, other.start, other.end)
-
-    def __lt__(self, other):
-        return (-self.weight, self.start, self.end) < (-other.weight, other.start, other.end)
-
-    def __repr__(self):
-        return str((self.start, self.end, self.weight))
-=======
 import sys
 import math
 import heapq
 from collections import defaultdict
 from functools import total_ordering
 import numpy as np
->>>>>>> c44c4861
 
 def tarjan(scores, heads=None):
 
